--- conflicted
+++ resolved
@@ -26,12 +26,7 @@
 import '../shared/draggable_input/draggable_input.js';
 import '../shared/checkbox/checkbox.js';
 
-<<<<<<< HEAD
-import {checkFinite, ModelViewerConfig} from '@google/model-viewer-editing-adapter/lib/main.js'
-import {degToRad, radToDeg} from '@google/model-viewer-editing-adapter/lib/util/math.js'
-=======
 import {checkFinite, ModelViewerConfig} from '@google/model-viewer-editing-adapter/lib/main.js';
->>>>>>> c9671268
 import {customElement, html, internalProperty, LitElement, property, query} from 'lit-element';
 
 import {Camera, INITIAL_CAMERA} from '../../redux/camera_state.js';
@@ -74,11 +69,7 @@
 
 /** Dispatch initial orbit in camera state */
 export const dispatchInitialOrbit = registerStateMutator(
-<<<<<<< HEAD
-    'SET_CAMERA_STATE_INITIAL_ORBIT', (state, orbit?: SphericalPosition) => {
-=======
     'SET_CAMERA_STATE_INITIAL_ORBIT', (state, orbit?: SphericalPositionDeg) => {
->>>>>>> c9671268
       if (!orbit)
         return;
       state.camera = {
