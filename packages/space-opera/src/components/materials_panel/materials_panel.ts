--- conflicted
+++ resolved
@@ -707,15 +707,7 @@
         ALPHA_BLEND_MODES.map(
             mode => html`<paper-item value=${mode}>${mode}</paper-item>`)}
       </me-dropdown>
-<<<<<<< HEAD
-      <mwc-icon-button id="revert-alpha-mode" icon="undo"
-      title="Revert to original alpha mode"
-      style="display: none;"
-      @click=${this.revertAlphaMode}</mwc-icon-button>
-
-=======
     </div>
->>>>>>> 7d3c38b7
       ${
         material.alphaMode === 'MASK' ?
             html`
@@ -728,15 +720,8 @@
                 material.alphaCutoff ??
                 0.5  // Alpha cutoff defaults to 0.5 by gltf specification
             }" @change=${this.onAlphaCutoffChange}></me-slider-with-input>
-<<<<<<< HEAD
-            <mwc-icon-button id="revert-alpha-cutoff" icon="undo"
-            title="Revert to original alpha cutoff"
-            style="display: none;"
-            @click=${this.revertAlphaCutoff}</mwc-icon-button>` :
-=======
         </div>
       ` :
->>>>>>> 7d3c38b7
             html``}
       `;
   }
@@ -754,18 +739,9 @@
         <me-checkbox id="doubleSidedCheckbox"
           ?checked=${
     !!this.materials[this.selectedMaterialId].doubleSided}
-<<<<<<< HEAD
-        label="Double Sided"
-        @change=${this.onDoubleSidedChange}></me-checkbox>
-        <mwc-icon-button id="revert-double-sided" icon="undo"
-        title="Revert to original double sided"
-        style="display: none;"
-        @click=${this.revertDoubleSided}</mwc-icon-button>`;
-=======
           label="Double Sided"
           @change=${this.onDoubleSidedChange}></me-checkbox>
       </div>`;
->>>>>>> 7d3c38b7
   }
 
   renderOtherTab() {
